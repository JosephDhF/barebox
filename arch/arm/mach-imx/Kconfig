--- conflicted
+++ resolved
@@ -24,11 +24,8 @@
 	default 0x87f00000 if MACH_GUF_CUPID
 	default 0x93d00000 if MACH_TX25
 	default 0x7ff00000 if MACH_TQMA53
-<<<<<<< HEAD
 	default 0x97f00000 if MACH_TX51
-=======
 	default 0x4fc00000 if MACH_MX6Q_ARM2
->>>>>>> fd9c7d41
 
 config BOARDINFO
 	default "Eukrea CPUIMX25" if MACH_EUKREA_CPUIMX25
@@ -51,11 +48,8 @@
 	default "Garz+Fricke Cupid" if MACH_GUF_CUPID
 	default "Ka-Ro tx25" if MACH_TX25
 	default "TQ tqma53" if MACH_TQMA53
-<<<<<<< HEAD
 	default "Ka-Ro tx51" if MACH_TX51
-=======
 	default "Freescale i.MX6q armadillo2" if MACH_MX6Q_ARM2
->>>>>>> fd9c7d41
 
 choice
 	prompt "Select boot mode"
